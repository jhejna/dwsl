--- conflicted
+++ resolved
@@ -99,11 +99,6 @@
 
     # Setup the color map
     if color_map is None:
-<<<<<<< HEAD
-        import collections
-
-=======
->>>>>>> de088e89
         color_map = collections.defaultdict(lambda: None)
     for k in color_map.keys():
         if isinstance(color_map[k], int):
